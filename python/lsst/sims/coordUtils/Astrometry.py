--- conflicted
+++ resolved
@@ -2,13 +2,9 @@
 import ctypes
 import math
 import palpy as pal
-<<<<<<< HEAD
-from .decorators import compound
 import lsst.afw.geom as afwGeom
 from lsst.afw.cameraGeom import PUPIL, PIXELS
-=======
 from lsst.sims.catalogs.measures.instance import compound
->>>>>>> e48af5a9
 
 class AstrometryBase(object):
     """Collection of astrometry routines that operate on numpy arrays"""
